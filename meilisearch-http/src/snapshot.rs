use crate::Data;
use crate::error::Error;
use crate::helpers::compression;

use log::error;
use std::fs::create_dir_all;
use std::path::Path;
use std::thread;
use std::time::{Duration};
use tempfile::TempDir;

<<<<<<< HEAD
fn pack(src: &Path, dest: &Path) -> io::Result<()> {
    let f = File::create(dest)?;
    let gz_encoder = GzEncoder::new(f, Compression::default());

    let mut tar_encoder = Builder::new(gz_encoder);
    tar_encoder.append_dir_all(".", src)?;
    let gz_encoder = tar_encoder.into_inner()?;

    gz_encoder.finish()?;

    Ok(())
}

pub(crate) fn unpack(src: &Path, dest: &Path) -> Result<(), Error> {
    let f = File::open(src)?;
    let gz = GzDecoder::new(f);
    let mut ar = Archive::new(gz);

    create_dir_all(dest)?;
    ar.unpack(dest)?;

    Ok(())
}

=======
>>>>>>> f313de98
pub fn load_snapshot(
    db_path: &str,
    snapshot_path: &Path,
    ignore_snapshot_if_db_exists: bool,
    ignore_missing_snapshot: bool
) -> Result<(), Error> {
    let db_path = Path::new(db_path);

    if !db_path.exists() && snapshot_path.exists() {
        compression::from_tar_gz(snapshot_path, db_path)
    } else if db_path.exists() && !ignore_snapshot_if_db_exists {
        Err(Error::Internal(format!("database already exists at {:?}", db_path)))
    } else if !snapshot_path.exists() && !ignore_missing_snapshot {
        Err(Error::Internal(format!("snapshot doesn't exist at {:?}", snapshot_path)))
    } else {
        Ok(())
    }
}

pub fn create_snapshot(data: &Data, snapshot_path: &Path) -> Result<(), Error> {
    let tmp_dir = TempDir::new()?;

    data.db.load().copy_and_compact_to_path(tmp_dir.path())?;

    compression::to_tar_gz(tmp_dir.path(), snapshot_path).or_else(|e| Err(Error::Internal(format!("something went wrong during snapshot compression: {}", e))))
}

pub fn schedule_snapshot(data: Data, snapshot_dir: &Path, time_gap_s: u64) -> Result<(), Error> {
    if snapshot_dir.file_name().is_none() { 
        return Err(Error::Internal("invalid snapshot file path".to_string()));
    }
    let db_name = Path::new(&data.db_path).file_name().ok_or_else(|| Error::Internal("invalid database name".to_string()))?;
    create_dir_all(snapshot_dir)?;
    let snapshot_path = snapshot_dir.join(format!("{}.tar.gz", db_name.to_str().unwrap_or("data.ms")));
    
    thread::spawn(move || loop { 
        thread::sleep(Duration::from_secs(time_gap_s));
        if let Err(e) = create_snapshot(&data, &snapshot_path) {
            error!("Unsuccessful snapshot creation: {}", e);
        }
    });

    Ok(())
}

#[cfg(test)]
mod tests {
    use super::*;
    use std::io::prelude::*;
    use std::fs;

    #[test]
    fn test_pack_unpack() {
        let tempdir = TempDir::new().unwrap();

        let test_dir = tempdir.path();
        let src_dir = test_dir.join("src");
        let dest_dir = test_dir.join("complex/destination/path/");
        let archive_path = test_dir.join("archive.tar.gz");

        let file_1_relative = Path::new("file1.txt");
        let subfolder_relative = Path::new("subfolder/");
        let file_2_relative = Path::new("subfolder/file2.txt");
        
        create_dir_all(src_dir.join(subfolder_relative)).unwrap();
        fs::File::create(src_dir.join(file_1_relative)).unwrap().write_all(b"Hello_file_1").unwrap();
        fs::File::create(src_dir.join(file_2_relative)).unwrap().write_all(b"Hello_file_2").unwrap();

        
        assert!(compression::to_tar_gz(&src_dir, &archive_path).is_ok());
        assert!(archive_path.exists());
        assert!(load_snapshot(&dest_dir.to_str().unwrap(), &archive_path, false, false).is_ok());

        assert!(dest_dir.exists());
        assert!(dest_dir.join(file_1_relative).exists());
        assert!(dest_dir.join(subfolder_relative).exists());
        assert!(dest_dir.join(file_2_relative).exists());

        let contents = fs::read_to_string(dest_dir.join(file_1_relative)).unwrap();
        assert_eq!(contents, "Hello_file_1");
    
        let contents = fs::read_to_string(dest_dir.join(file_2_relative)).unwrap();
        assert_eq!(contents, "Hello_file_2");
    }
}<|MERGE_RESOLUTION|>--- conflicted
+++ resolved
@@ -6,36 +6,9 @@
 use std::fs::create_dir_all;
 use std::path::Path;
 use std::thread;
-use std::time::{Duration};
+use std::time::Duration;
 use tempfile::TempDir;
 
-<<<<<<< HEAD
-fn pack(src: &Path, dest: &Path) -> io::Result<()> {
-    let f = File::create(dest)?;
-    let gz_encoder = GzEncoder::new(f, Compression::default());
-
-    let mut tar_encoder = Builder::new(gz_encoder);
-    tar_encoder.append_dir_all(".", src)?;
-    let gz_encoder = tar_encoder.into_inner()?;
-
-    gz_encoder.finish()?;
-
-    Ok(())
-}
-
-pub(crate) fn unpack(src: &Path, dest: &Path) -> Result<(), Error> {
-    let f = File::open(src)?;
-    let gz = GzDecoder::new(f);
-    let mut ar = Archive::new(gz);
-
-    create_dir_all(dest)?;
-    ar.unpack(dest)?;
-
-    Ok(())
-}
-
-=======
->>>>>>> f313de98
 pub fn load_snapshot(
     db_path: &str,
     snapshot_path: &Path,
